--- conflicted
+++ resolved
@@ -27,18 +27,10 @@
     baseURL,
     apiKey,
   });
-  // console.log('OpenAI client created:', !!openai);
-  const client = openai(model);
-  // console.log('OpenAI model client:', !!client);
-  return client;
-  // return {
-  //   model: client,
-  //   provider: 'OpenAILike'  // Correctly identifying the actual provider
-  // };
+
+  return openai(model);
 }
 
-<<<<<<< HEAD
-=======
 export function getCohereAIModel(apiKey:string, model: string){
   const cohere = createCohere({
     apiKey,
@@ -47,7 +39,6 @@
   return cohere(model);
 }
 
->>>>>>> ad8b48ec
 export function getOpenAIModel(apiKey: string, model: string) {
   const openai = createOpenAI({
     apiKey,
@@ -134,10 +125,6 @@
   return openai(model);
 }
 
-<<<<<<< HEAD
-=======
-
->>>>>>> ad8b48ec
 export function getModel(provider: string, model: string, env: Env, apiKeys?: Record<string, string>) {
   let apiKey;  // Declare first
   let baseURL;
