--- conflicted
+++ resolved
@@ -29,18 +29,16 @@
 # EXAMPLE http://localhost:11434
 OLLAMA_API_BASE_URL=
 
-<<<<<<< HEAD
 # You only need this environment variable set if you want to use OpenAI Like models
 OPENAI_LIKE_API_BASE_URL=
 
 # Get your OpenAI Like API Key
 OPENAI_LIKE_API_KEY=
-=======
+
 # Get your Mistral API Key by following these instructions -
 # https://console.mistral.ai/api-keys/
 # You only need this environment variable set if you want to use Mistral models
 MISTRAL_API_KEY=
->>>>>>> ca99ed52
 
 # Include this environment variable if you want more logging for debugging locally
 VITE_LOG_LEVEL=debug